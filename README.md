--- conflicted
+++ resolved
@@ -1,9 +1,4 @@
-<<<<<<< HEAD
 # AirCodum: Smartphone powered Remote Control for VS Code
-=======
-## NOTICE: Name change in progress
-# CodeAir: Smartphone powered Remote Control for VS Code
->>>>>>> eca11525
 
 ## Table of Contents
 1. [Introduction](#introduction)
